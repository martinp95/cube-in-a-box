--- conflicted
+++ resolved
@@ -21,22 +21,9 @@
 up:
 	docker-compose up
 
-<<<<<<< HEAD
 build:
 	docker-compose build
 
-# Prepare the database
-initdb:
-	docker-compose exec jupyter datacube -v system init
-	docker-compose exec jupyter datacube product add /opt/odc/docs/config_samples/dataset_types/ls_usgs.yaml
-
-# Index a dataset (just an example)
-index:
-	# Note that you need environment variables ODC_ACCESS_KEY and ODC_SECRET_KEY set.
-	# These need to be valid AWS keys. KEEP THEM SECRET, KEEP THEM SAFE!
-	docker-compose exec jupyter bash -c \
-		"cd /opt/odc/scripts && python3 ./autoIndex.py -p '/opt/odc/data/wrs2_asc_desc.zip' -e '146.30,146.83,-43.54,-43.20'"
-=======
 shell:
 	docker-compose exec opendatacube bash
 
@@ -56,12 +43,7 @@
 		"cd /opt/odc/scripts && python3 ./autoIndex.py \
 			-p '/opt/odc/data/wrs2_asc_desc.zip' \
 			-e '146.30,146.83,-43.54,-43.20'"
->>>>>>> add2dc9e
 
-# This will load summary info into the DEA dashboard app
-prepare-dashboard:
-	docker-compose exec dashboard bash -c\
-		"mkdir /code/product-summaries; python3 -m cubedash.generate --all"
 
 # Get the pathrows file
 download-pathrows-file:
